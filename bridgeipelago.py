# ______        _      _               _               _                      
# | ___ \      (_)    | |             (_)             | |                     
# | |_/ / _ __  _   __| |  __ _   ___  _  _ __    ___ | |  __ _   __ _   ___  
# | ___ \| '__|| | / _` | / _` | / _ \| || '_ \  / _ \| | / _` | / _` | / _ \ 
# | |_/ /| |   | || (_| || (_| ||  __/| || |_) ||  __/| || (_| || (_| || (_) |
# \____/ |_|   |_| \__,_| \__, | \___||_|| .__/  \___||_| \__,_| \__, | \___/ 
#                          __/ |         | |                      __/ |       
#                         |___/          |_|                     |___/  v2.0.0-pr2
#
# An Archipelago Discord Bot
#                - By the Zajcats

#Core Dependencies
import json
import typing
import uuid
import os
from dotenv import load_dotenv, set_key
from enum import Enum
import logging

#Threading Dependencies
from threading import Thread
from multiprocessing import Queue, Process

#Plotting Dependencies
from matplotlib import pyplot as plt
from matplotlib.ticker import MaxNLocator
import numpy as np

#Websocket Dependencies
import websockets
from websockets.sync.client import connect, ClientConnection

<<<<<<< HEAD
#Requests Dependencies
import requests
from bs4 import BeautifulSoup
=======
>>>>>>> 059b8dea

#Discord Dependencies
from discord.ext import tasks
import discord
from discord import app_commands
import time

#.env Config Setup + Metadata
load_dotenv()
DiscordToken = os.getenv('DiscordToken')
DiscordBroadcastChannel = int(os.getenv('DiscordBroadcastChannel'))
DiscordAlertUserID = os.getenv('DiscordAlertUserID')
DiscordDebugChannel = int(os.getenv('DiscordDebugChannel'))

ArchHost = os.getenv('ArchipelagoServer')
ArchPort = os.getenv('ArchipelagoPort')
ArchipelagoBotSlot = os.getenv('ArchipelagoBotSlot')
ArchTrackerURL = os.getenv('ArchipelagoTrackerURL')
ArchServerURL = os.getenv('ArchipelagoServerURL')

SpoilTraps = os.getenv('BotItemSpoilTraps')
ItemFilterLevel = int(os.getenv('BotItemFilterLevel'))

EnableChatMessages = os.getenv('ChatMessages')
EnableServerChatMessages = os.getenv('ServerChatMessages')
EnableGoalMessages = os.getenv('GoalMessages')
EnableReleaseMessages = os.getenv('ReleaseMessages')
EnableCollectMessages = os.getenv('CollectMessages')
EnableCountdownMessages = os.getenv('CountdownMessages')
EnableDeathlinkMessages = os.getenv('DeathlinkMessages')

EnableDiscordBridge = os.getenv('DiscordBridgeEnabled')

EnableFlavorDeathlink = os.getenv('FlavorDeathlink')
EnableDeathlinkLottery = os.getenv('DeathlinkLottery')

LoggingDirectory = os.getcwd() + os.getenv('LoggingDirectory')
RegistrationDirectory = os.getcwd() + os.getenv('PlayerRegistrationDirectory')
ItemQueueDirectory = os.getcwd() + os.getenv('PlayerItemQueueDirectory')
ArchDataDirectory = os.getcwd() + os.getenv('ArchipelagoDataDirectory')
QueueOverclock = float(os.getenv('QueueOverclock'))
JoinMessage = os.getenv('JoinMessage')
DebugMode = os.getenv('DebugMode')
DiscordJoinOnly = os.getenv('DiscordJoinOnly')
SelfHostNoWeb = os.getenv('SelfHostNoWeb')
CycleDiscord = os.getenv('CycleDiscord')

# Metadata
ArchInfo = ArchHost + ':' + ArchPort
OutputFileLocation = LoggingDirectory + 'BotLog.txt'
ErrorFileLocation = LoggingDirectory + 'ErrorLog.txt'
DeathFileLocation = LoggingDirectory + 'DeathLog.txt'
DeathTimecodeLocation = LoggingDirectory + 'DeathTimecode.txt'
DeathPlotLocation = LoggingDirectory + 'DeathPlot.png'
CheckPlotLocation = LoggingDirectory + 'CheckPlot.png'
ArchDataDump = ArchDataDirectory + 'ArchDataDump.json'
ArchGameDump = ArchDataDirectory + 'ArchGameDump.json'
ArchConnectionDump = ArchDataDirectory + 'ArchConnectionDump.json'
ArchRoomData = ArchDataDirectory + 'ArchRoomData.json'

if DebugMode == "true":
    logging.basicConfig(
        filename='bridge.log',
        format="%(asctime)s %(message)s",
        level=logging.DEBUG,
    )
    logger = logging.getLogger("websockets")
    logger.setLevel(logging.DEBUG)
    logger.addHandler(logging.StreamHandler())

# Global Variable Declaration
DumpJSON = []
ConnectionPackage = []
ReconnectionTimer = 5
EnvPath = os.getcwd() + "/.env"

<<<<<<< HEAD
DiscordClient = None
tracker_client = None

=======
>>>>>>> 059b8dea
## These are the main queues for processing data from the Archipelago Tracker to the Discord Bot
item_queue = Queue()
death_queue = Queue()
chat_queue = Queue()
seppuku_queue = Queue()
discordseppuku_queue = Queue()
websocket_queue = Queue()
lottery_queue = Queue()
port_queue = Queue()
<<<<<<< HEAD
discordbridge_queue = Queue()
=======
>>>>>>> 059b8dea

if(DebugMode == "true"):
    WSdbug = True
else:
    WSdbug = False

# Version Checking against GitHub
try:
    BPversion = "live-v1.3.0"
    GHAPIjson = json.loads(requests.get("https://api.github.com/repos/Quasky/bridgeipelago/releases/latest").content)
    if(GHAPIjson["tag_name"] != BPversion):
        print("You are not running the current release of Bridgeipelago.")
        print("The current version is: " + GHAPIjson["tag_name"] + " -- You are running: " + BPversion)
except:
    print("Unable to query GitHub API for Bridgeipelago version!")

#Discord Bot Initialization
intents = discord.Intents.default()
intents.message_content = True
DiscordClient = discord.Client(intents=intents)
tree = app_commands.CommandTree(DiscordClient)

#TO DO - Central Control for bot I'll just leave this in for now.
DiscordGuildID = 1171964435741544498

# Make sure all of the directories exist before we start creating files
if not os.path.exists(ArchDataDirectory):
    os.makedirs(ArchDataDirectory)

if not os.path.exists(LoggingDirectory):
    os.makedirs(LoggingDirectory)

if not os.path.exists(RegistrationDirectory):
    os.makedirs(RegistrationDirectory)

if not os.path.exists(ItemQueueDirectory):
    os.makedirs(ItemQueueDirectory)

#Logfile Initialization. We need to make sure the log files exist before we start writing to them.
l = open(DeathFileLocation, "a")
l.close()

l = open(OutputFileLocation, "a")
l.close()

l = open(DeathTimecodeLocation, "a")
l.close()

# Load Meta Modules if they are enabled in the .env
if EnableFlavorDeathlink == "true":
    from modules.DeathlinkFlavor import GetFlavorText

## ARCHIPELAGO TRACKER CLIENT + CORE FUNCTION
class TrackerClient:
    tags: set[str] = {'TextOnly','Tracker', 'DeathLink'}
    version: dict[str, any] = {"major": 0, "minor": 6, "build": 0, "class": "Version"}
    items_handling: int = 0b000  # This client does not receive any items

    class MessageCommand(Enum):
        BOUNCED = 'Bounced'
        PRINT_JSON = 'PrintJSON'
        ROOM_INFO = 'RoomInfo'
        DATA_PACKAGE = 'DataPackage'
        CONNECTED = 'Connected'
        CONNECTIONREFUSED = 'ConnectionRefused'

    def __init__(
        self,
        *,
        server_uri: str,
        port: str,
        slot_name: str,
        on_death_link: callable = None,
        on_item_send: callable = None,
        on_chat_send: callable = None,
        on_datapackage: callable = None,
        verbose_logging: bool = False,
        **kwargs: typing.Any
    ) -> None:
        self.server_uri = server_uri
        self.port = port
        self.slot_name = slot_name
        self.on_death_link = on_death_link
        self.on_item_send = on_item_send
        self.on_chat_send = on_chat_send
        self.on_datapackage = on_datapackage
        self.verbose_logging = verbose_logging
        self.ap_connection_kwargs = kwargs
        self.uuid: int = uuid.getnode()
        self.ap_connection: ClientConnection = None
        self.socket_thread: Thread = None

    def run(self):
<<<<<<< HEAD
        #=== Main Run Loop ===
        try:
            """Handles incoming messages from the Archipelago MultiServer."""
            DebugMode = os.getenv('DebugMode')

            while True:
                #=== Message Loop ===#
                try:
                    RawMessage = self.ap_connection.recv(timeout=QueueOverclock)

                    if(DebugMode == "true"):
                        print("==RawMessage==")
                        print(RawMessage)
                        print("=====")
                    for i in range(len(json.loads(RawMessage))):

                        args: dict = json.loads(RawMessage)[i]
                        cmd = args.get('cmd')

                        if(DebugMode == "true"):
                            print("==Args==")
                            print(args)
                            print("=====")

                        if cmd == self.MessageCommand.ROOM_INFO.value:
                            self.send_connect()
                            WriteRoomInfo(args)
                            self.check_datapackage()
                        elif cmd == self.MessageCommand.DATA_PACKAGE.value:
                            WriteDataPackage(args)
                        elif cmd == self.MessageCommand.CONNECTED.value:
                            WriteConnectionPackage(args)
                            print("-- Tracker connected to server.")
                        elif cmd == self.MessageCommand.CONNECTIONREFUSED.value:
                            print("Tracker Connection refused by server - check your slot name / port / whatever, and try again.")
                            WriteToErrorLog("Websocket", "Tracker Connection refused by server - check your slot name / port / whatever, and try again.")
                            WriteToErrorLog("Websocket", str(args))
                            seppuku_queue.put(args)
                        elif cmd == self.MessageCommand.PRINT_JSON.value:
                            if args.get('type') == 'ItemSend' and self.on_item_send:
                                self.on_item_send(args)
                            elif args.get('type') == 'Chat':
                                if EnableChatMessages == "true" and self.on_chat_send:
                                    self.on_chat_send(args)
                            elif args.get('type') == 'ServerChat':
                                if EnableServerChatMessages == "true" and self.on_chat_send:
                                     self.on_chat_send(args)
                            elif args.get('type') == 'Goal':
                                if EnableGoalMessages == "true" and self.on_chat_send:
                                    self.on_chat_send(args)
                            elif args.get('type') == 'Release':
                                if EnableReleaseMessages == "true" and self.on_chat_send:
                                    self.on_chat_send(args)
                            elif args.get('type') == 'Collect':
                                if EnableCollectMessages == "true" and self.on_chat_send:
                                    self.on_chat_send(args)
                            elif args.get('type') == 'Countdown':
                                if EnableCountdownMessages == "true" and self.on_chat_send:
                                    self.on_chat_send(args)
                        elif 'DeathLink' in args.get('tags', []) and self.on_death_link:
                            self.on_death_link(args)
                        else:
                            WriteToErrorLog("Websocket", "Tracker Unhandled Message: " + str(args))
                        pass
                except websockets.exceptions.ConnectionClosedError as e:
                    WriteToErrorLog("Websocket", "Tracker ConnectionClosedError: " + str(e))
                    websocket_queue.put("!! Tracker ConnectionClosedError ...")
                    break
                except websockets.exceptions.ConnectionClosed as e:
                    WriteToErrorLog("Websocket", "Tracker ConnectionClosed: " + str(e))
                    websocket_queue.put("!! Tracker ConnectionClosed ...")
                    break
                except TimeoutError as e:
                    pass
                except Exception as e:
                    WriteToErrorLog("Websocket", "Tracker Unspecified Exception: " + str(e))
                    websocket_queue.put("!! Tracker Unspecified Exception !?!?!?!? ...")
                    break
                #=== End Message Loop ===#

                if not discordbridge_queue.empty():
                        received_payload = discordbridge_queue.get()
                        payload = {
                            'cmd': 'Say',
                            'text': str(received_payload)}
                        self.send_message(payload)

        except Exception as e:
            WriteToErrorLog("Websocket", "Tracker Unhandled exception in Main Run loop: " + str(e))
            websocket_queue.put("!! Tracker Unhandled exception in Main Run loop ...")
        #=== End Main Run Loop ===
=======
        try:
            """Handles incoming messages from the Archipelago MultiServer."""
            DebugMode = os.getenv('DebugMode')
            for RawMessage in self.ap_connection:

                if(DebugMode == "true"):
                    print("==RawMessage==")
                    print(RawMessage)
                    print("=====")

                for i in range(len(json.loads(RawMessage))):

                    args: dict = json.loads(RawMessage)[i]
                    cmd = args.get('cmd')

                    if(DebugMode == "true"):
                        print("==Args==")
                        print(args)
                        print("=====")

                    if cmd == self.MessageCommand.ROOM_INFO.value:
                        self.send_connect()
                        WriteRoomInfo(args)
                        self.check_datapackage()
                    elif cmd == self.MessageCommand.DATA_PACKAGE.value:
                        WriteDataPackage(args)
                    elif cmd == self.MessageCommand.CONNECTED.value:
                        WriteConnectionPackage(args)
                        print("Connected to server.")
                    elif cmd == self.MessageCommand.CONNECTIONREFUSED.value:
                        print("Connection refused by server - check your slot name / port / whatever, and try again.")
                        print(args)
                        seppuku_queue.put(args)
                    elif cmd == self.MessageCommand.PRINT_JSON.value:
                        if args.get('type') == 'ItemSend' and self.on_item_send:
                            self.on_item_send(args)
                        elif args.get('type') == 'Chat':
                            if EnableChatMessages == "true" and self.on_chat_send:
                                self.on_chat_send(args)
                        elif args.get('type') == 'ServerChat':
                            if EnableServerChatMessages == "true" and self.on_chat_send:
                                 self.on_chat_send(args)
                        elif args.get('type') == 'Goal':
                            if EnableGoalMessages == "true" and self.on_chat_send:
                                self.on_chat_send(args)
                        elif args.get('type') == 'Release':
                            if EnableReleaseMessages == "true" and self.on_chat_send:
                                self.on_chat_send(args)
                        elif args.get('type') == 'Collect':
                            if EnableCollectMessages == "true" and self.on_chat_send:
                                self.on_chat_send(args)
                        elif args.get('type') == 'Countdown':
                            if EnableCountdownMessages == "true" and self.on_chat_send:
                                self.on_chat_send(args)
                    elif 'DeathLink' in args.get('tags', []) and self.on_death_link:
                        self.on_death_link(args)
                    else:
                        print("Unknown command received from Archipelago MultiServer:")
                        print(args)
        except websockets.exceptions.ConnectionClosedError as e:
            print(e)

    def on_error(self, string, opcode) -> None:
        if self.verbose_logging:
            print(f"error self: {self}")
            print(f"error string: {string}")
            print(f"error opcode: {opcode}")
            WriteToErrorLog("Websocket", "Tracker Error: " + str(string) + " | Opcode: " + str(opcode))
        websocket_queue.put("!! Tracker Error...")

    def on_close(self) -> None:
        WriteToErrorLog("Websocket", "Tracker Closed")
        websocket_queue.put("Tracker Closed...")
>>>>>>> 059b8dea

    def send_connect(self) -> None:
        print("-- Sending `Connect` packet to log in to server.")
        payload = {
            'cmd': 'Connect',
            'game': '',
            'password': None,
            'name': self.slot_name,
            'version': self.version,
            'tags': list(self.tags),
            'items_handling': self.items_handling,
            'uuid': self.uuid,
        }
        self.send_message(payload)

    def check_datapackage(self) -> None:
        if CheckDatapackage():
            print("-- DataPackage is valid")
        else:
            print("-- DataPackage is invalid, requesting new one.")
            self.get_datapackage()

    def get_datapackage(self) -> None:
        print("-- Requesting DataPackage from server.")
        payload = {
            'cmd': 'GetDataPackage'
        }
        self.send_message(payload)

    def send_message(self, message: dict) -> None:
        self.ap_connection.send(json.dumps([message]))

    def stop(self) -> None:
        self.ap_connection.close()

    def start(self) -> None:
        print("-- Attempting to open an Archipelago MultiServer websocket connection in a new thread.")
        if not port_queue.empty():
            while not port_queue.empty():
                tempport = port_queue.get()
            self.port = tempport
        try:
            self.ap_connection = connect(
                f'{self.server_uri}:{self.port}',
                max_size=None,
                **self.ap_connection_kwargs
            )
            self.socket_thread = Thread(target=self.run)
            self.socket_thread.daemon = True
            self.socket_thread.start()
        except Exception as e:
            print("Error while trying to connect to Archipelago MultiServer:")
            print(e)
            websocket_queue.put("!! Tracker start error...")

<<<<<<< HEAD
=======
    def debug_print(self, who: str, what: str) -> None:
        relayed_message = "Discord; " + who + ": " + what
        payload = {
            'cmd': 'Say',
            'text': relayed_message}
        self.send_message(payload)



>>>>>>> 059b8dea
## DISCORD EVENT HANDLERS + CORE FUNTION
@DiscordClient.event
async def on_ready():
    global MainChannel
    MainChannel = DiscordClient.get_channel(DiscordBroadcastChannel)
    #await MainChannel.send('Bot connected. Battle control - Online.')
    global DebugChannel
    DebugChannel = DiscordClient.get_channel(DiscordDebugChannel)
    await DebugChannel.send('Bot connected. Debug control - Online.')

    # We wont sync the command tree for now, need to roll out central control first.
    #await tree.sync(guild=discord.Object(id=DiscordGuildID))

    #Start background tasks
    CheckArchHost.start()
    ProcessItemQueue.start()
    ProcessDeathQueue.start()
    ProcessChatQueue.start()
    CheckCommandQueue.start()

    print("++ ",JoinMessage)
    print("++ Async bot started -", DiscordClient.user)

@DiscordClient.event
async def on_message(message):
    if message.author == DiscordClient.user:
        return
    
    if message.channel.id != MainChannel.id:
        return
    
    # Registers user for a alot in Archipelago
    if message.content.startswith('$register'):
        ArchSlot = message.content
        ArchSlot = ArchSlot.replace("$register ","")
        Status = await Command_Register(str(message.author),ArchSlot)
        await SendMainChannelMessage(Status)

    # Clears registration file for user
    if message.content.startswith('$clearreg'):
        Status = await Command_ClearReg(str(message.author))
        await SendMainChannelMessage(Status)

    if message.content.startswith('$listreg'):
        await Command_ListRegistrations(message.author)

    # Opens a discord DM with the user, and fires off the Katchmeup process
    # When the user asks, catch them up on checks they're registered for
    ## Yoinks their registration file, scans through it, then find the related ItemQueue file to scan through 
    if message.content.startswith('$ketchmeup'):
        await Command_KetchMeUp(message.author)
    
    # When the user asks, catch them up on the specified game
    ## Yoinks the specified ItemQueue file, scans through it, then sends the contents to the user
    ## Does NOT delete the file, as it's assumed the other users will want to read the file as well
    if message.content.startswith('$groupcheck'):
        game = (message.content).split('$groupcheck ')
        await Command_GroupCheck(message.author, game[1])
    
    if message.content.startswith('$hints'):
        await Command_Hints(message.author)
    
    if message.content.startswith('$deathcount'):
        await Command_DeathCount()
    
    if message.content.startswith('$checkcount'):
        await Command_CheckCount()
    
    if message.content.startswith('$checkgraph'):
        await Command_CheckGraph()
    
    if message.content.startswith('$iloveyou'):
        await Command_ILoveYou(message)

    if message.content.startswith('$hello'):
        await Command_Hello(message)
    
    if message.content.startswith('$archinfo'):
        await Command_ArchInfo(message)

    if message.content.startswith('$setenv'):
        pair = ((message.content).split('$setenv '))[1].split(' ')
        rtrnmessage = SetEnvVariable(pair[0], pair[1])
        await SendMainChannelMessage(rtrnmessage)

    if message.content.startswith('$reloadtracker'):
        ReloadBot()
        await SendMainChannelMessage("Reloading tracker... Please wait about 5-10 seconds.")
    
    if message.content.startswith('$reloaddiscord'):
        discordseppuku_queue.put("Reloading Discord bot...")
        await SendMainChannelMessage("Reloading Discord bot... Please wait.")

    # Broken code for sending messages to AP from discord. :(  im working on it
<<<<<<< HEAD
    if not message.content.startswith('$'):
        relayed_message = "(Discord) " + str(message.author) + " - " + str(message.content)
        discordbridge_queue.put(relayed_message)
=======
    #if not message.content.startswith('$'):
    #    tracker_client.debug_print(str(message.author), message.content)
    #    return
>>>>>>> 059b8dea

@tasks.loop(seconds=1)
async def CheckCommandQueue():
    if discordseppuku_queue.empty():
            return
    else:
        while not discordseppuku_queue.empty():
                QueueMessage = discordseppuku_queue.get()
        print("++ Shutting down Discord tasks")
        CheckArchHost.stop()
        ProcessItemQueue.stop()
        ProcessDeathQueue.stop()
        ProcessChatQueue.stop()
        
        print("++ Closing Discord Client")
        exit()

@tasks.loop(seconds=900)
async def CheckArchHost():
    if SelfHostNoWeb == "true":
        await CancelProcess()
    else:
        try:
            ArchRoomID = ArchServerURL.split("/")
            ArchAPIUEL = ArchServerURL.split("/room/")
            RoomAPI = ArchAPIUEL[0]+"/api/room_status/"+ArchRoomID[4]
            RoomPage = requests.get(RoomAPI)
            RoomData = json.loads(RoomPage.content)

            cond = str(RoomData["last_port"])
            if(cond == ArchPort):
                return
            else:
                print("Port Check Failed")
                print(RoomData["last_port"])
                print(ArchPort)
                message = "Port Check Failed - Restart tracker process <@"+DiscordAlertUserID+">"
                #await MainChannel.send(message)
                await DebugChannel.send(message)
        except Exception as e:
            WriteToErrorLog("CheckArchHost", "Error occurred while checking ArchHost: " + str(e))
            await DebugChannel.send("ERROR IN CHECKARCHHOST <@"+DiscordAlertUserID+">")

@tasks.loop(seconds=QueueOverclock)
async def ProcessItemQueue():
    try:
        if item_queue.empty():
            return
        else:
            timecode = time.strftime("%Y||%m||%d||%H||%M||%S")
            itemmessage = item_queue.get()

            #if message has "found their" it's a self check, output and dont log
            query = itemmessage['data'][1]['text']      
            if query == " found their ":
                game = str(LookupGame(itemmessage['data'][0]['text']))
                name = str(LookupSlot(itemmessage['data'][0]['text']))
                item = str(LookupItem(game,itemmessage['data'][2]['text']))
                itemclass = str(itemmessage['data'][2]['flags'])
                location = str(LookupLocation(game,itemmessage['data'][4]['text']))

                iitem = SpecialFormat(item,ItemClassColor(int(itemclass)),0)
                message = "" + name + " found their " + iitem + "\nCheck: " + location


                ItemCheckLogMessage = name + "||" + item + "||" + name + "||" + location + "\n"
                BotLogMessage = timecode + "||" + ItemCheckLogMessage
                o = open(OutputFileLocation, "a")
                o.write(BotLogMessage)
                o.close()

            elif query == " sent ":
                name = str(LookupSlot(itemmessage['data'][0]['text']))
                game = str(LookupGame(itemmessage['data'][0]['text']))
                recgame = str(LookupGame(itemmessage['data'][4]['text']))
                item = str(LookupItem(recgame,itemmessage['data'][2]['text']))
                itemclass = str(itemmessage['data'][2]['flags'])
                recipient = str(LookupSlot(itemmessage['data'][4]['text']))
                location = str(LookupLocation(game,itemmessage['data'][6]['text']))

                iitem = SpecialFormat(item,ItemClassColor(int(itemclass)),0)
                message = "" + name + " sent " + iitem + " to " + recipient + "\nCheck: " + location
            

                ItemCheckLogMessage = recipient + "||" + item + "||" + name + "||" + location + "\n"
                BotLogMessage = timecode + "||" + ItemCheckLogMessage
                o = open(OutputFileLocation, "a")
                o.write(BotLogMessage)
                o.close()

                if int(itemclass) == 4 and SpoilTraps == 'true':
                    ItemQueueFile = ItemQueueDirectory + recipient + ".csv"
                    i = open(ItemQueueFile, "a")
                    i.write(ItemCheckLogMessage)
                    i.close()
                elif int(itemclass) != 4:
                    ItemQueueFile = ItemQueueDirectory + recipient + ".csv"
                    i = open(ItemQueueFile, "a")
                    i.write(ItemCheckLogMessage)
                    i.close()
            else:
                message = "Unknown Item Send :("
                print(message)
                await SendDebugChannelMessage(message)

            message = "```ansi\n" + message + "```"

            if int(itemclass) == 4 and SpoilTraps == 'true':
                await SendMainChannelMessage(message)
            elif int(itemclass) != 4 and ItemFilter(int(itemclass)):
                await SendMainChannelMessage(message)
            else:
                #In Theory, this should only be called when the two above conditions are not met
                #So we call this dummy function to escape the async call.
                await CancelProcess()

    except Exception as e:
        WriteToErrorLog("ItemQueue", "Error occurred while processing item queue: " + str(e))
        print(e)
        await SendDebugChannelMessage("Error In Item Queue Process")

@tasks.loop(seconds=QueueOverclock)
async def ProcessDeathQueue():
    if death_queue.empty():
        return
    else:
        chatmessage = death_queue.get()
        timecode = time.strftime("%Y||%m||%d||%H||%M||%S")
        DeathMessage = "**Deathlink received from: " + str(chatmessage['data']['source']) + "**"
        DeathLogMessage = timecode + "||" + str(chatmessage['data']['source']) + "\n"
        o = open(DeathFileLocation, "a")
        o.write(DeathLogMessage)
        o.close()
        if EnableDeathlinkMessages == "true":
            if EnableFlavorDeathlink == "true":
                FlavorMessage = "Deathlink: " + GetFlavorText(str(chatmessage['data']['source']))
                await SendMainChannelMessage(FlavorMessage)
            else:
                await SendMainChannelMessage(DeathMessage)
        else:
            return

@tasks.loop(seconds=QueueOverclock)
async def ProcessChatQueue():
    if chat_queue.empty():
        return
    else:
        chatmessage = chat_queue.get()
        if not (chatmessage['data'][0]['text']).startswith(ArchipelagoBotSlot):
            await SendMainChannelMessage(chatmessage['data'][0]['text'])

@tree.command(name="register",
    description="Registers you for AP slot",
    guild=discord.Object(id=DiscordGuildID)
)
async def first_command(interaction,slot:str):
    Status = await Command_Register(str(interaction.user),slot)    
    await interaction.response.send_message(content=Status,ephemeral=True)

@tree.command(name="clearreg",
    description="Clears your registration file",
    guild=discord.Object(id=DiscordGuildID)
)
async def first_command(interaction):
    Status = await Command_ClearReg(str(interaction.user))
    await interaction.response.send_message(content=Status,ephemeral=True)
    
@tree.command(name="ketchmeup",
    description="Ketches the user up with missed items",
    guild=discord.Object(id=DiscordGuildID)
)
async def first_command(interaction):
    await interaction.user.create_dm()
    UserDM = interaction.user
    await Command_KetchMeUp(UserDM)
    await interaction.response.send_message(content="Sending your missed items... Please Hold.",ephemeral=True)

@tree.command(name="groupcheck",
    description="Ketches the user up with group game missed items",
    guild=discord.Object(id=DiscordGuildID)
)
async def first_command(interaction, groupslot:str):
    await Command_GroupCheck(interaction.user, groupslot)
    await interaction.response.send_message(content="Sending group missed items... Please Hold.",ephemeral=True)

@tree.command(name="deathcount",
    description="Posts a deathcount chart and graph",
    guild=discord.Object(id=DiscordGuildID)
)
async def first_command(interaction):
    await Command_DeathCount()
    await interaction.response.send_message(content="Deathcount")

@tree.command(name="checkcount",
    description="Posts a check chart",
    guild=discord.Object(id=DiscordGuildID)
)
async def first_command(interaction):
    await Command_CheckCount()
    await interaction.response.send_message(content="Checkcount:")

@tree.command(name="checkgraph",
    description="Posts a check graph",
    guild=discord.Object(id=DiscordGuildID)
)
async def first_command(interaction):
    await Command_CheckGraph()
    await interaction.response.send_message(content="Checkgraph:")

async def SendMainChannelMessage(message):
    await MainChannel.send(message)

async def SendDebugChannelMessage(message):
    await DebugChannel.send(message)

async def SendDMMessage(message,user):
    await MainChannel.send(message)

async def Command_Register(Sender:str, ArchSlot:str):
    try:
        #Compile the Registration File's path
        RegistrationFile = RegistrationDirectory + Sender + ".json"

        # If the file does not exist, we create it to prevent indexing issues
        if not os.path.exists(RegistrationFile):
            o = open(RegistrationFile, "w")
            o.write("[]")
            o.close()

        # Load the registration file
        RegistrationContents = json.load(open(RegistrationFile, "r"))

        # Check the registration file for ArchSlot, if they are not registered; do so. If they already are; tell them.
        if not ArchSlot in RegistrationContents:

            RegistrationContents.append(ArchSlot)
            json.dump(RegistrationContents, open(RegistrationFile, "w"))
            return "You've been registered for " + ArchSlot + "!"
        else:
            return "You're already registered for that slot."
    except Exception as e:
        WriteToErrorLog("Command_Register", "Error in register command: " + str(e))
        print(e)
        await DebugChannel.send("ERROR IN REGISTER <@"+DiscordAlertUserID+">")
        return "Critical error in REGISTER :("

async def Command_ListRegistrations(Sender):
    try:
        RegistrationFile = RegistrationDirectory + str(Sender) + ".json"

        # If the file does not exist, we create it to prevent indexing issues
        if not os.path.exists(RegistrationFile):
            o = open(RegistrationFile, "w")
            o.write("[]")
            o.close()

        RegistrationContents = json.load(open(RegistrationFile, "r"))
        if len(RegistrationContents) == 0:
            await Sender.send("You are not registered for any slots :(")
        else:
            Message = "**You are registered for:**\n"
            for slots in RegistrationContents:
                Message = Message + slots + "\n"
            await Sender.send(Message)
    except Exception as e:
        WriteToErrorLog("Command_ListRegistrations", "Error in list registrations command: " + str(e))
        print(e)
        await DebugChannel.send("ERROR IN LISTREG <@"+DiscordAlertUserID+">")

async def Command_ClearReg(Sender:str):
    try:
        RegistrationFile = RegistrationDirectory + Sender + ".json"
        if not os.path.exists(RegistrationFile):
            return "You're not registered for any slots :("
        os.remove(RegistrationFile)
        return "Your registration has been cleared."
    except Exception as e:
        WriteToErrorLog("Command_ClearReg", "Error in clear registration command: " + str(e))
        print(e)
        await DebugChannel.send("ERROR IN CLEARREG <@"+DiscordAlertUserID+">")

async def Command_KetchMeUp(User):
    try:
        RegistrationFile = RegistrationDirectory + str(User) + ".json"
        if not os.path.isfile(RegistrationFile):
            await User.send("You've not registered for a slot : (")
        else:
            RegistrationContents = json.load(open(RegistrationFile, "r"))
            for reglines in RegistrationContents:
                ItemQueueFile = ItemQueueDirectory + reglines.strip() + ".csv"
                if not os.path.isfile(ItemQueueFile):
                    await User.send("There are no items for " + reglines.strip() + " :/")
                    continue
                k = open(ItemQueueFile, "r")
                ItemQueueLines = k.readlines()
                k.close()
                os.remove(ItemQueueFile)
        
                YouWidth = 0
                ItemWidth = 0
                SenderWidth = 0
                YouArray = [0]
                ItemArray = [0]
                SenderArray = [0]
        
                for line in ItemQueueLines:
                    YouArray.append(len(line.split("||")[0]))
                    ItemArray.append(len(line.split("||")[1]))
                    SenderArray.append(len(line.split("||")[2]))
                
                YouArray.sort(reverse=True)
                ItemArray.sort(reverse=True)
                SenderArray.sort(reverse=True)
        
                YouWidth = YouArray[0]
                ItemWidth = ItemArray[0]
                SenderWidth = SenderArray[0]
        
                You = "You"
                Item = "Item"
                Sender = "Sender"
                Location = "Location"
        
                ketchupmessage = "```" + You.ljust(YouWidth) + " || " + Item.ljust(ItemWidth) + " || " + Sender.ljust(SenderWidth) + " || " + Location + "\n"
                for line in ItemQueueLines:
                    You = line.split("||")[0].strip()
                    Item = line.split("||")[1].strip()
                    Sender = line.split("||")[2].strip()
                    Location = line.split("||")[3].strip()
                    ketchupmessage = ketchupmessage + You.ljust(YouWidth) + " || " + Item.ljust(ItemWidth) + " || " + Sender.ljust(SenderWidth) + " || " + Location + "\n"
                    
                    if len(ketchupmessage) > 1500:
                        ketchupmessage = ketchupmessage + "```"
                        await User.send(ketchupmessage)
                        ketchupmessage = "```"
                ketchupmessage = ketchupmessage + "```"
                if not ketchupmessage == "``````":
                    await User.send(ketchupmessage)
    except Exception as e:
        WriteToErrorLog("Command_KetchMeUp", "Error in ketch me up command: " + str(e))
        print(e)
        await DebugChannel.send("ERROR IN KETCHMEUP <@"+DiscordAlertUserID+">")

async def Command_GroupCheck(DMauthor, game):
    try:
        ItemQueueFile = ItemQueueDirectory + game + ".csv"
        if not os.path.isfile(ItemQueueFile):
            await DMauthor.send("There are no items for " + game[1] + " :/")
        else:
            k = open(ItemQueueFile, "r")
            ItemQueueLines = k.readlines()
            k.close()

            ketchupmessage = "```You || Item || Sender || Location \n"
            for line in ItemQueueLines:
                ketchupmessage = ketchupmessage + line
                if len(ketchupmessage) > 1900:
                    ketchupmessage = ketchupmessage + "```"
                    await DMauthor.send(ketchupmessage)
                    ketchupmessage = "```"
            ketchupmessage = ketchupmessage + "```"
            if not ketchupmessage == "``````":
                await DMauthor.send(ketchupmessage)
    except Exception as e:
        WriteToErrorLog("Command_GroupCheck", "Error in group check command: " + str(e))
        print(e)
        await DebugChannel.send("ERROR IN GROUPCHECK <@"+DiscordAlertUserID+">")

async def Command_Hints(player):
    if SelfHostNoWeb == "true":
        await MainChannel.send("This command is not available in self-hosted mode.")
        return
    
    try:
        await player.create_dm()

        page = requests.get(ArchTrackerURL)
        soup = BeautifulSoup(page.content, "html.parser")

        #Yoinks table rows from the checks table
        tables = soup.find("table",id="hints-table")
        for slots in tables.find_all('tbody'):
            rows = slots.find_all('tr')


        RegistrationFile = RegistrationDirectory + player.name + ".json"
        if not os.path.isfile(RegistrationFile):
            await player.dm_channel.send("You've not registered for a slot : (")
        else:
            RegistrationContents = json.load(open(RegistrationFile, "r"))
            for reglines in RegistrationContents:

                message = "**Here are all of the hints assigned to "+ reglines.strip() +":**"
                await player.dm_channel.send(message)

                FinderWidth = 0
                ReceiverWidth = 0
                ItemWidth = 0
                LocationWidth = 0
                GameWidth = 0
                EntrenceWidth = 0
                FinderArray = [0]
                ReceiverArray = [0]
                ItemArray = [0]
                LocationArray = [0]
                GameArray = [0]
                EntrenceArray = [0]

                #Moves through rows for data
                for row in rows:
                    found = (row.find_all('td')[6].text).strip()
                    if(found == "✔"):
                        continue
                    
                    finder = (row.find_all('td')[0].text).strip()
                    receiver = (row.find_all('td')[1].text).strip()
                    item = (row.find_all('td')[2].text).strip()
                    location = (row.find_all('td')[3].text).strip()
                    game = (row.find_all('td')[4].text).strip()
                    entrence = (row.find_all('td')[5].text).strip()

                    if(reglines.strip() == finder):
                        FinderArray.append(len(finder))
                        ReceiverArray.append(len(receiver))
                        ItemArray.append(len(item))
                        LocationArray.append(len(location))
                        GameArray.append(len(game))
                        EntrenceArray.append(len(entrence))

                FinderArray.sort(reverse=True)
                ReceiverArray.sort(reverse=True)
                ItemArray.sort(reverse=True)
                LocationArray.sort(reverse=True)
                GameArray.sort(reverse=True)
                EntrenceArray.sort(reverse=True)

                FinderWidth = FinderArray[0]
                ReceiverWidth = ReceiverArray[0]
                ItemWidth = ItemArray[0]
                LocationWidth = LocationArray[0]
                GameWidth = GameArray[0]
                EntrenceWidth = EntrenceArray[0]

                finder = "Finder"
                receiver = "Receiver"
                item = "Item"
                location = "Location"
                game = "Game"
                entrence = "Entrance"

                #Preps check message
                checkmessage = "```" + finder.ljust(FinderWidth) + " || " + receiver.ljust(ReceiverWidth) + " || " + item.ljust(ItemWidth) + " || " + location.ljust(LocationWidth) + " || " + game.ljust(GameWidth) + " || " + entrence +"\n"
                for row in rows:
                    found = (row.find_all('td')[6].text).strip()
                    if(found == "✔"):
                        continue

                    finder = (row.find_all('td')[0].text).strip()
                    receiver = (row.find_all('td')[1].text).strip()
                    item = (row.find_all('td')[2].text).strip()
                    location = (row.find_all('td')[3].text).strip()
                    game = (row.find_all('td')[4].text).strip()
                    entrence = (row.find_all('td')[5].text).strip()

                    if(reglines.strip() == finder):
                        checkmessage = checkmessage + finder.ljust(FinderWidth) + " || " + receiver.ljust(ReceiverWidth) + " || " + item.ljust(ItemWidth) + " || " + location.ljust(LocationWidth) + " || " + game.ljust(GameWidth) + " || " + entrence +"\n"

                    if len(checkmessage) > 1500:
                        checkmessage = checkmessage + "```"
                        await player.dm_channel.send(checkmessage)
                        checkmessage = "```"

                # Caps off the message
                checkmessage = checkmessage + "```"
                if not checkmessage == "``````":
                    await player.send(checkmessage)
    except Exception as e:
        WriteToErrorLog("Command_Hints", "Error in hints command: " + str(e))
        print(e)
        await DebugChannel.send("ERROR IN HINTLIST <@"+DiscordAlertUserID+">")

async def Command_DeathCount():
    try:
        d = open(DeathFileLocation,"r")
        DeathLines = d.readlines()
        d.close()
        deathdict = {}

        if len(DeathLines) == 0:
            await MainChannel.send("No deaths to report.")
            return
        
        for deathline in DeathLines:
            DeathUser = deathline.split("||")[6]
            DeathUser = DeathUser.split("\n")[0]

            if not DeathUser in deathdict:
                deathdict[DeathUser] = 1
            else:
                deathdict[DeathUser] = deathdict[DeathUser] + 1

        deathdict = {key: value for key, value in sorted(deathdict.items())}
        deathnames = []
        deathcounts = []
        message = "**Death Counter:**\n```"
        deathkeys = deathdict.keys()
        for key in deathkeys:
            deathnames.append(str(key))
            deathcounts.append(int(deathdict[key]))
            message = message + "\n" + str(key) + ": " + str(deathdict[key])
        message = message + '```'
        await MainChannel.send(message)

        ### PLOTTING CODE ###
        with plt.xkcd():
            plt.logging.getLogger('matplotlib.font_manager').disabled = True

            # Change length of plot long axis based on player count
            if len(deathnames) >= 20:
                long_axis=32
            elif len(deathnames) >= 5:
                long_axis=16
            else:
                long_axis=8

            # Initialize Plot
            fig = plt.figure(figsize=(long_axis,8))
            ax = fig.add_subplot(111)

            # Index the players in order
            player_index = np.arange(0,len(deathnames),1)

            # Plot count vs. player index
            plot = ax.bar(player_index,deathcounts,color='darkorange')

            # Change "index" label to corresponding player name
            ax.set_xticks(player_index)
            ax.set_xticklabels(deathnames,fontsize=20,rotation=-45,ha='left',rotation_mode="anchor")

            # Set y-axis limits to make sure the biggest bar has space for label above it
            ax.set_ylim(0,max(deathcounts)*1.1)

            # Set y-axis to have integer labels, since this is integer data
            ax.yaxis.set_major_locator(MaxNLocator(integer=True))
            ax.tick_params(axis='y', labelsize=20)

            # Add labels above bars
            ax.bar_label(plot,fontsize=20) 

            # Plot Title
            ax.set_title('Death Counts',fontsize=28)

        # Save image and send - any existing plot will be overwritten
        plt.savefig(DeathPlotLocation, bbox_inches="tight")
        await MainChannel.send(file=discord.File(DeathPlotLocation))
    except Exception as e:
        WriteToErrorLog("Command_DeathCount", "Error in death count command: " + str(e))
        await DebugChannel.send("ERROR DEATHCOUNT <@"+DiscordAlertUserID+">")

async def Command_CheckCount():
    if SelfHostNoWeb == "true":
        await MainChannel.send("This command is not available in self-hosted mode.")
        return

    try:
        page = requests.get(ArchTrackerURL)
        soup = BeautifulSoup(page.content, "html.parser")

        #Yoinks table rows from the checks table
        tables = soup.find("table",id="checks-table")
        for slots in tables.find_all('tbody'):
            rows = slots.find_all('tr')

        SlotWidth = 0
        GameWidth = 0
        StatusWidth = 0
        ChecksWidth = 0
        SlotArray = [0]
        GameArray = [0]
        StatusArray = [0]
        ChecksArray = [0]

        #Moves through rows for data
        for row in rows:
            slot = (row.find_all('td')[1].text).strip()
            game = (row.find_all('td')[2].text).strip()
            status = (row.find_all('td')[3].text).strip()
            checks = (row.find_all('td')[4].text).strip()
            
            SlotArray.append(len(slot))
            GameArray.append(len(game))
            StatusArray.append(len(status))
            ChecksArray.append(len(checks))

        SlotArray.sort(reverse=True)
        GameArray.sort(reverse=True)
        StatusArray.sort(reverse=True)
        ChecksArray.sort(reverse=True)

        SlotWidth = SlotArray[0]
        GameWidth = GameArray[0]
        StatusWidth = StatusArray[0]
        ChecksWidth = ChecksArray[0]

        slot = "Slot"
        game = "Game"
        status = "Status"
        checks = "Checks"
        percent = "%"

        #Preps check message
        checkmessage = "```" + slot.ljust(SlotWidth) + " || " + game.ljust(GameWidth) + " || " + checks.ljust(ChecksWidth) + " || " + percent +"\n"

        for row in rows:
            slot = (row.find_all('td')[1].text).strip()
            game = (row.find_all('td')[2].text).strip()
            status = (row.find_all('td')[3].text).strip()
            checks = (row.find_all('td')[4].text).strip()
            percent = (row.find_all('td')[5].text).strip()
            checkmessage = checkmessage + slot.ljust(SlotWidth) + " || " + game.ljust(GameWidth) + " || " + checks.ljust(ChecksWidth) + " || " + percent + "\n"
            if len(checkmessage) > 1900:
                checkmessage = checkmessage + "```"
                await MainChannel.send(checkmessage)
                checkmessage = "```"

        #Finishes the check message
        checkmessage = checkmessage + "```"
        await MainChannel.send(checkmessage)
    except Exception as e:
        WriteToErrorLog("Command_CheckCount", "Error in check count command: " + str(e))
        print(e)
        await DebugChannel.send("ERROR IN CHECKCOUNT <@"+DiscordAlertUserID+">")

async def Command_CheckGraph():
    if SelfHostNoWeb == "true":
        await MainChannel.send("This command is not available in self-hosted mode.")
        return

    try:
        page = requests.get(ArchTrackerURL)
        soup = BeautifulSoup(page.content, "html.parser")

        #Yoinks table rows from the checks table
        tables = soup.find("table",id="checks-table")
        for slots in tables.find_all('tbody'):
            rows = slots.find_all('tr')

        GameState = {}
        #Moves through rows for data
        for row in rows:
            slot = (row.find_all('td')[1].text).strip()
            game = (row.find_all('td')[2].text).strip()
            status = (row.find_all('td')[3].text).strip()
            checks = (row.find_all('td')[4].text).strip()
            percent = (row.find_all('td')[5].text).strip()
            GameState[slot] = percent
        
        GameState = {key: value for key, value in sorted(GameState.items())}
        GameNames = []
        GameCounts = []
        deathkeys = GameState.keys()
        for key in deathkeys:
            GameNames.append(str(key))
            GameCounts.append(float(GameState[key]))

        ### PLOTTING CODE ###
        with plt.xkcd():
            plt.logging.getLogger('matplotlib.font_manager').disabled = True

            # Change length of plot long axis based on player count
            if len(GameNames) >= 20:
                long_axis=32
            elif len(GameNames) >= 5:
                long_axis=16
            else:
                long_axis=8

            # Initialize Plot
            fig = plt.figure(figsize=(long_axis,8))
            ax = fig.add_subplot(111)

            # Index the players in order
            player_index = np.arange(0,len(GameNames),1)

            # Plot count vs. player index
            plot = ax.bar(player_index,GameCounts,color='darkorange')

            # Change "index" label to corresponding player name
            ax.set_xticks(player_index)
            ax.set_xticklabels(GameNames,fontsize=20,rotation=-45,ha='left',rotation_mode="anchor")

            # Set y-axis limits to make sure the biggest bar has space for label above it
            ax.set_ylim(0,max(GameCounts)*1.1)

            # Set y-axis to have integer labels, since this is integer data
            ax.yaxis.set_major_locator(MaxNLocator(integer=True))
            ax.tick_params(axis='y', labelsize=20)

            # Add labels above bars
            ax.bar_label(plot,fontsize=20) 

            # Plot Title
            ax.set_title('Completion Percentage',fontsize=28)

        # Save image and send - any existing plot will be overwritten
        plt.savefig(CheckPlotLocation, bbox_inches="tight")
        await MainChannel.send(file=discord.File(CheckPlotLocation))
    except Exception as e:
        WriteToErrorLog("Command_CheckGraph", "Error in check graph command: " + str(e))
        print(e)
        await DebugChannel.send("ERROR IN CHECKGRAPH <@"+DiscordAlertUserID+">")

async def Command_ILoveYou(message):
    await message.channel.send("Thank you.  You make a difference in this world. :)")

async def Command_Hello(message):
    await message.channel.send('Hello!')

async def Command_ArchInfo(message):
    DebugMode = os.getenv('DebugMode')
    if(DebugMode == "true"):
        print("===ENV_VARIABLES===")
        print(DiscordBroadcastChannel)
        print(DiscordAlertUserID)
        print(DiscordAlertUserID)
        print(ArchHost)
        print(ArchPort)
        print(ArchipelagoBotSlot)
        print(ArchTrackerURL)
        print(ArchServerURL)
        print(SpoilTraps)
        print(ItemFilterLevel)
        print(EnableChatMessages)
        print(EnableServerChatMessages)
        print(EnableGoalMessages)
        print(EnableReleaseMessages)
        print(EnableCollectMessages)
        print(EnableCountdownMessages )
        print(EnableDeathlinkMessages )
        print(LoggingDirectory)
        print(RegistrationDirectory)
        print(ItemQueueDirectory)
        print(ArchDataDirectory)
        print(JoinMessage)
        print(DebugMode)
        print(DiscordJoinOnly)
        print(DiscordDebugChannel)
        print("")
        print("===GLOBAL_VARIABLES===")
        print(ArchInfo)
        print(OutputFileLocation)
        print(DeathFileLocation)
        print(DeathTimecodeLocation)
        print(DeathPlotLocation)
        print(CheckPlotLocation)
        print(ArchDataDump)
        print(ArchGameDump)
        print(ArchConnectionDump)
        print(ArchRoomData)
        print("")
    else:
        await message.channel.send("Debug Mode is disabled.")

## HELPER FUNCTIONS
def WriteDataPackage(data):
    with open(ArchGameDump, 'w') as f:
        json.dump(data['data']['games'], f)

def WriteConnectionPackage(data):
    with open(ArchConnectionDump, 'w') as f:
        json.dump(data, f)

def WriteRoomInfo(data):
    with open(ArchRoomData, 'w') as f:
        json.dump(data, f)

def CheckDatapackage():
    if os.path.exists(ArchGameDump):
        try:
            room_data = json.load(open(ArchRoomData, 'r'))
            datapackage_data = json.load(open(ArchGameDump, 'r'))

            for key in room_data["datapackage_checksums"]:
                room_game_checksum = room_data["datapackage_checksums"][key]
                datapackage_game_checksum = datapackage_data[key]["checksum"]
                if not room_game_checksum == datapackage_game_checksum:
                    return False
            return True
        except Exception as e:
            WriteToErrorLog("CheckDatapackage", "Error reading or validating datapackage: " + str(e))
            print("Unknown error in CheckDatapackage, returning False")
            return False
    else:
        return False
    
def CheckGameDump():
    if os.path.exists(ArchGameDump):
        return True
    else:
        return False

def CheckConnectionDump():
    if os.path.exists(ArchConnectionDump):
        return True
    else:
        return False

def LookupItem(game,id):
    for key in DumpJSON[game]['item_name_to_id']:
        if str(DumpJSON[game]['item_name_to_id'][key]) == str(id):
            return str(key)
    return str("NULL")
    
def LookupLocation(game,id):
    for key in DumpJSON[game]['location_name_to_id']:
        if str(DumpJSON[game]['location_name_to_id'][key]) == str(id):
            return str(key)
    return str("NULL")

def LookupSlot(slot):
    for key in ConnectionPackage['slot_info']:
        if key == slot:
            return str(ConnectionPackage['slot_info'][key]['name'])
    return str("NULL")

def LookupGame(slot):
    for key in ConnectionPackage['slot_info']:
        if key == slot:
            return str(ConnectionPackage['slot_info'][key]['game'])
    return str("NULL")

def ItemFilter(itmclass):
    #Item Classes are stored in a bit array
    #0bCBA Where:
    #A is if the item is progression / logical
    #B is if the item is useful
    #C is if the item is a trap / spoil
    # (An in-review change is open for the bitflags to be expanded to 5 bits (0bEDCBA) see pull/4610)
    #
    # If ItemFilterLevel == 2 (Progression), only items with bit A are shown
    # If ItemFilterLevel == 1 (Progression + Useful), items with bits A OR B are shown
    # If ItemFilterLevel == 0 (Progression + Useful + Normal), all items are shown as we don't care about the bits
    #
    # (Bits are checked from right to left, so array 0b43210)

    if ItemFilterLevel == 2:
        if(itmclass & ( 1 << 0 )):
            return True
        else:
            return False
    elif ItemFilterLevel == 1:
        if(itmclass & ( 1 << 0 )):
            return True
        elif(itmclass & ( 1 << 1 )):
            return True
        else:
            return False
    elif ItemFilterLevel == 0:
        return True
    else:
        #If the filter is misconfigured, just send the item. It's the user's fault. :)
        return True
    
def ItemClassColor(itmclass):
    if(itmclass & ( 1 << 0 )):
        return 4
    elif(itmclass & ( 1 << 1 )):
        return 5
    elif(itmclass & ( 1 << 2 )):
        return 2
    else:
        return 0

def SpecialFormat(text,color,format):

    #Text Colors
    #30: Gray   - 1
    #31: Red    - 2
    #32: Green  - 3
    #33: Yellow - 4
    #34: Blue   - 5
    #35: Pink   - 6
    #36: Cyan   - 7
    #37: White  - 8

    #Formats
    #1: Bold      - 1
    #4: Underline - 2

    icolor = 0
    iformat = 0

    match color:
        case 0:
            icolor = 0
        case 1:
            icolor = 30
        case 2:
            icolor = 31
        case 3:
            icolor = 32
        case 4:
            icolor = 33
        case 5:
            icolor = 34
        case 6:
            icolor = 35
        case 7:
            icolor = 36
        case 8:
            icolor = 37

    match format:
        case 0:
            iformat = 0
        case 1:
            iformat = 1
        case 2:
            iformat = 4

    itext =  "\u001b[" + str(iformat) + ";" + str(icolor) + "m" + text + "\u001b[0m"
    return itext

def SetEnvVariable(key, value):
    if key not in ["ArchipelagoPort"]:
        return "Invalid key. Only 'ArchipelagoPort' can be set."
    else:
        if key == "ArchipelagoPort":
            global ArchPort
            ArchPort = value
            port_queue.put(value)
        set_key(dotenv_path=EnvPath, key_to_set=key, value_to_set=value)
        return "Key '" + key + "' set to '" + value + "'!"

def ReloadBot():
    websocket_queue.put("Discord requested the bot to be reloaded!")

def WriteToErrorLog(module,message):
    with open(ErrorFileLocation, 'a') as f:
        put = "["+str(time.strftime("%Y-%m-%d-%H-%M-%S"))+"],["+module+"]," + message
        f.write(put + "\n")


async def CancelProcess():
    return 69420

def Discord():
    print("++ Starting Discord Client")
    DiscordClient.run(DiscordToken)

## Threadded async functions
if(DiscordJoinOnly == "false"):
    # Start the tracker client
    tracker_client = TrackerClient(
        server_uri=ArchHost,
        port=ArchPort,
        slot_name=ArchipelagoBotSlot,
        verbose_logging=WSdbug,
        on_chat_send=lambda args : chat_queue.put(args),
        on_death_link=lambda args : death_queue.put(args),
        on_item_send=lambda args : item_queue.put(args)
    )
    # Start the tracker client in a seperate thread then sleep for 5 seconds to allow the datapackage to download.
    try:
        tracker_client.start()
    except Exception as e:
        WriteToErrorLog("TrackerClient", "Error starting tracker client: " + str(e))
        print("!!! Tracker can't start!")
        seppuku_queue.put("Tracker Client can't start! Seppuku initiated.")
    time.sleep(5)

    if not CheckDatapackage():
        print("!!! Critical Error - Data package is not valid! Restarting the bot normally fixes this issue.")
        seppuku_queue.put("Data package is not valid!")

    # If there is a critical error in the tracker_client, kill the script.
    if not seppuku_queue.empty() or not websocket_queue.empty():
        print("!! Seppuku Initiated - Goodbye Friend")
        exit(1)

    # Since there wasn't a critical error, continue as normal :)
    print("== Loading Arch Data...")

    # Wait for game dump to be created by tracker client
    while not CheckGameDump():
        print(f"== waiting for {ArchGameDump} to be created on when data package is received")
        time.sleep(2)

    with open(ArchGameDump, 'r') as f:
        DumpJSON = json.load(f)
    print("== Arch Game Data Loaded!")

    # Wait for connection dump to be created by tracker client
    while not CheckConnectionDump():
        print(f"== waiting for {ArchConnectionDump} to be created on room connection")
        time.sleep(2)

    with open(ArchConnectionDump, 'r') as f:
        ConnectionPackage = json.load(f)
    print("== Arch Connection Data Loaded!")

    print("== Arch Data Loaded!")
    time.sleep(3)

# The run method is blocking, so it will keep the program running
def main():
    global ReconnectionTimer
    global ArchPort
    global DiscordClient
    global tracker_client
    DiscordThread = Process(target=Discord)
    DiscordThread.start()

    DiscordCycleCount = 0

    ## Gotta keep the bot running!
    while True:
        if not seppuku_queue.empty():
            print("!!! Critical Error Detected !!!")
            print("Seppuku Initiated - Goodbye Friend")
            exit(1)

        if not websocket_queue.empty():
            while not websocket_queue.empty():
                SQMessage = websocket_queue.get()
                print(SQMessage)
            print("-- Stopping client...")
            try:
                tracker_client.stop()
            except Exception as e:
                WriteToErrorLog("TrackerClient", "Error stopping tracker client: " + str(e))
                print("!!! Tracker Client can't stop!")
                print(e)
            print("-- Restarting tracker client in ", ReconnectionTimer, "seconds...")
            time.sleep(ReconnectionTimer)

            # Reset tracker_client with new environment variables
            tracker_client.start()

            if ReconnectionTimer < 120:
                ReconnectionTimer = ReconnectionTimer + 5
            else:
                print("-- Reconnection Timer is too high, capping to 120 seconds.")
                ReconnectionTimer = 120
        else:
            ReconnectionTimer = 5

        if not CycleDiscord == 0:
            DiscordCycleCount = DiscordCycleCount + 1
            if DiscordCycleCount == CycleDiscord:
                print("++ Issuing Discord close command")
                discordseppuku_queue.put("Discord thread is being killed to test if it can be restarted")
                time.sleep(3)

                print("++ Closing the discord thread")
                DiscordThread.close()

                print("++ Sleeping for 3 seconds to allow the discord thread to close")
                time.sleep(3)

                print("++ Starting the discord thread again")
                DiscordThread = Process(target=Discord)
                DiscordThread.start()
                DiscordCycleCount = 0
        
        if not DiscordThread.is_alive():
            print("++ Discord thread is not running, restarting it")
            print("++ Closing the discord thread")
            DiscordThread.close()
            print("++ Sleeping for 3 seconds to allow the discord thread to close")
            time.sleep(3)
            print("++ Starting the discord thread again")
            DiscordThread = Process(target=Discord)
            DiscordThread.start()

        try:
            time.sleep(1)
        except KeyboardInterrupt:
            print("   Closing Bot Thread - Have a good day :)")
            exit(1)

if __name__ == '__main__': 
    main()

# On 7/12/2024 Bridgeipelago crashed the AP servers and caused Berserker to give me a code review:
# Berserker - One, what I showed, whatever this bridgeipelago is
# Exempt-Medic - It's some kind of AP Discord Bot
# Berserker - Well it's clearly programmed like shit<|MERGE_RESOLUTION|>--- conflicted
+++ resolved
@@ -32,12 +32,10 @@
 import websockets
 from websockets.sync.client import connect, ClientConnection
 
-<<<<<<< HEAD
 #Requests Dependencies
 import requests
 from bs4 import BeautifulSoup
-=======
->>>>>>> 059b8dea
+
 
 #Discord Dependencies
 from discord.ext import tasks
@@ -114,12 +112,9 @@
 ReconnectionTimer = 5
 EnvPath = os.getcwd() + "/.env"
 
-<<<<<<< HEAD
 DiscordClient = None
 tracker_client = None
 
-=======
->>>>>>> 059b8dea
 ## These are the main queues for processing data from the Archipelago Tracker to the Discord Bot
 item_queue = Queue()
 death_queue = Queue()
@@ -129,10 +124,7 @@
 websocket_queue = Queue()
 lottery_queue = Queue()
 port_queue = Queue()
-<<<<<<< HEAD
 discordbridge_queue = Queue()
-=======
->>>>>>> 059b8dea
 
 if(DebugMode == "true"):
     WSdbug = True
@@ -226,7 +218,6 @@
         self.socket_thread: Thread = None
 
     def run(self):
-<<<<<<< HEAD
         #=== Main Run Loop ===
         try:
             """Handles incoming messages from the Archipelago MultiServer."""
@@ -318,81 +309,6 @@
             WriteToErrorLog("Websocket", "Tracker Unhandled exception in Main Run loop: " + str(e))
             websocket_queue.put("!! Tracker Unhandled exception in Main Run loop ...")
         #=== End Main Run Loop ===
-=======
-        try:
-            """Handles incoming messages from the Archipelago MultiServer."""
-            DebugMode = os.getenv('DebugMode')
-            for RawMessage in self.ap_connection:
-
-                if(DebugMode == "true"):
-                    print("==RawMessage==")
-                    print(RawMessage)
-                    print("=====")
-
-                for i in range(len(json.loads(RawMessage))):
-
-                    args: dict = json.loads(RawMessage)[i]
-                    cmd = args.get('cmd')
-
-                    if(DebugMode == "true"):
-                        print("==Args==")
-                        print(args)
-                        print("=====")
-
-                    if cmd == self.MessageCommand.ROOM_INFO.value:
-                        self.send_connect()
-                        WriteRoomInfo(args)
-                        self.check_datapackage()
-                    elif cmd == self.MessageCommand.DATA_PACKAGE.value:
-                        WriteDataPackage(args)
-                    elif cmd == self.MessageCommand.CONNECTED.value:
-                        WriteConnectionPackage(args)
-                        print("Connected to server.")
-                    elif cmd == self.MessageCommand.CONNECTIONREFUSED.value:
-                        print("Connection refused by server - check your slot name / port / whatever, and try again.")
-                        print(args)
-                        seppuku_queue.put(args)
-                    elif cmd == self.MessageCommand.PRINT_JSON.value:
-                        if args.get('type') == 'ItemSend' and self.on_item_send:
-                            self.on_item_send(args)
-                        elif args.get('type') == 'Chat':
-                            if EnableChatMessages == "true" and self.on_chat_send:
-                                self.on_chat_send(args)
-                        elif args.get('type') == 'ServerChat':
-                            if EnableServerChatMessages == "true" and self.on_chat_send:
-                                 self.on_chat_send(args)
-                        elif args.get('type') == 'Goal':
-                            if EnableGoalMessages == "true" and self.on_chat_send:
-                                self.on_chat_send(args)
-                        elif args.get('type') == 'Release':
-                            if EnableReleaseMessages == "true" and self.on_chat_send:
-                                self.on_chat_send(args)
-                        elif args.get('type') == 'Collect':
-                            if EnableCollectMessages == "true" and self.on_chat_send:
-                                self.on_chat_send(args)
-                        elif args.get('type') == 'Countdown':
-                            if EnableCountdownMessages == "true" and self.on_chat_send:
-                                self.on_chat_send(args)
-                    elif 'DeathLink' in args.get('tags', []) and self.on_death_link:
-                        self.on_death_link(args)
-                    else:
-                        print("Unknown command received from Archipelago MultiServer:")
-                        print(args)
-        except websockets.exceptions.ConnectionClosedError as e:
-            print(e)
-
-    def on_error(self, string, opcode) -> None:
-        if self.verbose_logging:
-            print(f"error self: {self}")
-            print(f"error string: {string}")
-            print(f"error opcode: {opcode}")
-            WriteToErrorLog("Websocket", "Tracker Error: " + str(string) + " | Opcode: " + str(opcode))
-        websocket_queue.put("!! Tracker Error...")
-
-    def on_close(self) -> None:
-        WriteToErrorLog("Websocket", "Tracker Closed")
-        websocket_queue.put("Tracker Closed...")
->>>>>>> 059b8dea
 
     def send_connect(self) -> None:
         print("-- Sending `Connect` packet to log in to server.")
@@ -448,18 +364,8 @@
             print(e)
             websocket_queue.put("!! Tracker start error...")
 
-<<<<<<< HEAD
-=======
-    def debug_print(self, who: str, what: str) -> None:
-        relayed_message = "Discord; " + who + ": " + what
-        payload = {
-            'cmd': 'Say',
-            'text': relayed_message}
-        self.send_message(payload)
-
-
-
->>>>>>> 059b8dea
+
+
 ## DISCORD EVENT HANDLERS + CORE FUNTION
 @DiscordClient.event
 async def on_ready():
@@ -554,15 +460,9 @@
         await SendMainChannelMessage("Reloading Discord bot... Please wait.")
 
     # Broken code for sending messages to AP from discord. :(  im working on it
-<<<<<<< HEAD
     if not message.content.startswith('$'):
         relayed_message = "(Discord) " + str(message.author) + " - " + str(message.content)
         discordbridge_queue.put(relayed_message)
-=======
-    #if not message.content.startswith('$'):
-    #    tracker_client.debug_print(str(message.author), message.content)
-    #    return
->>>>>>> 059b8dea
 
 @tasks.loop(seconds=1)
 async def CheckCommandQueue():
