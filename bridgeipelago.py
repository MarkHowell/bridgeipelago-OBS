--- conflicted
+++ resolved
@@ -874,24 +874,19 @@
 chat_queue = Queue()
 seppuku_queue = Queue()
 
-<<<<<<< HEAD
-# Start the tracker client
-tracker_client = TrackerClient(
-    server_uri=ArchHost,
-    port=ArchPort,
-    slot_name=ArchipelagoBotSlot,
-    verbose_logging=False,
-    on_chat_send=lambda args : chat_queue.put(args),
-    on_death_link=lambda args : death_queue.put(args),
-    on_item_send=lambda args : item_queue.put(args)
-)
-tracker_client.start()
-=======
 ## Threadded async functions
 if(DiscordJoinOnly == "false"):
-    TrackerThread = Process(target=Tracker)
-    TrackerThread.start()
->>>>>>> 89736745
+    # Start the tracker client
+    tracker_client = TrackerClient(
+        server_uri=ArchHost,
+        port=ArchPort,
+        slot_name=ArchipelagoBotSlot,
+        verbose_logging=False,
+        on_chat_send=lambda args : chat_queue.put(args),
+        on_death_link=lambda args : death_queue.put(args),
+        on_item_send=lambda args : item_queue.put(args)
+    )
+    tracker_client.start()
 
     time.sleep(3)
 
@@ -901,29 +896,21 @@
         print("Seppuku Initiated - Goodbye Friend")
         exit(1)
 
-<<<<<<< HEAD
-# Wait for game dump to be created by tracker client
-while not os.path.exists(ArchGameDump):
-    print(f"waiting for {ArchGameDump} to be created on when data package is received")
-    time.sleep(2)
-
-with open(ArchGameDump, 'r') as f:
-    DumpJSON = json.load(f)
-
-# Wait for connection dump to be created by tracker client
-while not os.path.exists(ArchConnectionDump):
-    print(f"waiting for {ArchConnectionDump} to be created on room connection")
-    time.sleep(2)
-
-with open(ArchConnectionDump, 'r') as f:
-    ConnectionPackage = json.load(f)
-=======
+    # Wait for game dump to be created by tracker client
+    while not os.path.exists(ArchGameDump):
+        print(f"waiting for {ArchGameDump} to be created on when data package is received")
+        time.sleep(2)
+
     with open(ArchGameDump, 'r') as f:
         DumpJSON = json.load(f)
 
+    # Wait for connection dump to be created by tracker client
+    while not os.path.exists(ArchConnectionDump):
+        print(f"waiting for {ArchConnectionDump} to be created on room connection")
+        time.sleep(2)
+
     with open(ArchConnectionDump, 'r') as f:
         ConnectionPackage = json.load(f)
->>>>>>> 89736745
 
     time.sleep(3)
 
